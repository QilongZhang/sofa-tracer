--- conflicted
+++ resolved
@@ -17,11 +17,8 @@
         <module>tracer-sample-with-zipkin</module>
         <module>tracer-sample-with-slf4j</module>
         <module>tracer-sample-with-sofarpc</module>
-<<<<<<< HEAD
         <module>tracer-sample-with-httpclient</module>
-=======
         <module>tracer-sample-with-h2</module>
->>>>>>> 418e9aff
     </modules>
 
     <properties>
